# Release notes for the Secret Toolkit

<<<<<<< HEAD
## v0.6.0

This release upgrades all `secret-toolkit` packages to be compatible with Cosmwasm v1.0 (Secret Network v1.4).
The APIs remains the same, but it is necessary to upgrade the contract's `cosmwasm` dependencies to `v1.0.0`.

### Breaking

- This version will not work with `cosmwasm v0.10`. It is necessary to upgrade to `cosmwasm v1` in order to use this release.

## v0.5.0

=======
## v0.5.0
>>>>>>> 0d5f2bf7
This release includes some minor fixed to the storage package which required some breaking changes.
We are releasing these breaking changes because we reached the conclusion that the current interfaces
are prone to bugs, or inefficient. Unless you are using these specific interfaces, you should be able to upgrade from 0.4 without issues.

### Breaking
<<<<<<< HEAD

=======
>>>>>>> 0d5f2bf7
- Removed the implementations of Clone for storage types which are not useful and may cause data corruption if used incorrectly.
- Changed `Keymap::insert` to take the item by reference rather than by value. This should reduce the cost of calling that function by avoiding cloning.

### Features
<<<<<<< HEAD

- Changed the implementation of the `add_prefix` methods in the storage package to use length prefixing, which should help avoid namespace collisions.

## secret-toolkit-storage v0.4.1

- BUGFIX: `Item::is_empty` was returning the opposite value from what you'd expect.
=======
- Changed the implementation of the `add_prefix` methods in the storage package to use length prefixing, which should help avoid namespace collisions.

## secret-toolkit-storage v0.4.2

* BUGFIX: implementation of `.clone` method fixed
* Added `.add_suffix` and `.clone` methods to `secret-toolkit::storage::Item`
* Minor performance updates to `secret-toolkit::storage::Keymap`

## secret-toolkit-storage v0.4.1

* BUGFIX: `Item::is_empty` was returning the opposite value from what you'd expect.
>>>>>>> 0d5f2bf7

## v0.4.0

This release mostly includes the work of @srdtrk in #53. Thanks Srdtrk!

It revamps the `secret-toolkit-storage` package to make it more similar to `cw-storage-plus` and much easier
to use. It also removes the `Cashmap` type from the incubator in favor of `KeyMap` in `secret-toolkit-storage`.

This is a summary of the changes and additions in this release:

<<<<<<< HEAD
- Minimum Rust version is bumped to the latest v1.63. This is because we want to use `Mutex::new` in a `const fn`.
- No more distinction between `Readonly*` and `*Mut` types. Instead, methods take references or mutable references to the storage every time.
- Usage of `PrefixedStore` is made mostly unnecessary.
- Storage type's constructors are const functions, which means they can be initialized as global static variables.
- Added `secret-toolkit::storage::Item` which is similar to `Item` from `cw-storage-plus` or `TypedStore` from `cosmwasm_storage` v0.10.
- Added `secret-toolkit::storage::KeyMap` which is similar to `Cashmap`.
- `Cashmap` is completely removed.
=======
* Minimum Rust version is bumped to the latest v1.63. This is because we want to use `Mutex::new` in a `const fn`.
* No more distinction between `Readonly*` and `*Mut` types. Instead, methods take references or mutable references to the storage every time.
* Usage of `PrefixedStore` is made mostly unnecessary.
* Storage type's constructors are const functions, which means they can be initialized as global static variables.
* Added `secret-toolkit::storage::Item` which is similar to `Item` from `cw-storage-plus` or `TypedStore` from `cosmwasm_storage` v0.10.
* Added `secret-toolkit::storage::KeyMap` which is similar to `Cashmap`.
* `Cashmap` is completely removed.
>>>>>>> 0d5f2bf7

A full guide to using the new `storage` types can be found
[in the package's readme file](https://github.com/srdtrk/secret-toolkit/blob/3725530aebe149d14f7f3f1662844340eb27e015/packages/storage/Readme.md).

## secret-toolkit-incubator v0.3.1

<<<<<<< HEAD
- Fixed compilation issue with Rust v1.61 (#46, #48)
- Removed Siphasher dependency (#46, #48)
=======
* Fixed compilation issue with Rust v1.61 (#46, #48)
* Removed Siphasher dependency (#46, #48)
>>>>>>> 0d5f2bf7

## secret-toolkit-utils v0.3.1

### Security

<<<<<<< HEAD
- BUGFIX: `secret-toolkit::utils::FeatureToggle::handle_pause` had an inverse authorization check: only non-pausers
=======
* BUGFIX: `secret-toolkit::utils::FeatureToggle::handle_pause` had an inverse authorization check: only non-pausers
>>>>>>> 0d5f2bf7
  could pause features.

## secret-toolkit-permit v0.3.1

<<<<<<< HEAD
- Removed the `ecc-secp256k1` feature from `secret-toolkit-crypto` dependency of `secret-toolkit-permit`.
  - This tiny change significantly reduces the size of binaries that only use the permit feature.

## v0.3.0

- Added `clear` method to `AppendStore` and `DequeStore` to quickly reset the collections (#34)
- docs.rs documentation now includes all sub-crates.
- BUGFIX: `secret-toolkit::snip721::Metadata` was severely out of date with the SNIP-721 specification, and not useful.
=======
* Removed the `ecc-secp256k1` feature from `secret-toolkit-crypto` dependency of `secret-toolkit-permit`.
  * This tiny change significantly reduces the size of binaries that only use the permit feature.

## v0.3.0

* Added `clear` method to `AppendStore` and `DequeStore` to quickly reset the collections (#34)
* docs.rs documentation now includes all sub-crates.
* BUGFIX: `secret-toolkit::snip721::Metadata` was severely out of date with the SNIP-721 specification, and not useful.
>>>>>>> 0d5f2bf7
  It is now compatible with deployed SNIP-721 contracts.
- Added `types` module under the `util` package, to standardize often used types.
- Added `secret-toolkit::viewing_key`, which can be imported by enabling the `viewing-key` feature.
- Added `secret-toolkit::permit::PubKey::canonical_address()`.
- Types in `secret-toolkit::permit::Permit` are now generic over the type of permissions they accept.
- Added the `maxheap` type to the incubator.
- Added `secret-toolkit::utils::feature_toggle` which allow managing feature flags in your contract.

### Breaking

<<<<<<< HEAD
- `secret-toolkit::permit::validate()` Now supports validating any type of Cosmos address.
=======
* `secret-toolkit::permit::validate()` Now supports validating any type of Cosmos address.
>>>>>>> 0d5f2bf7
Interface changes: Now takes a reference to the current token address instead
of taking it by value and an optional hrp string.
In addition, it returns a String and not HumanAddr.
- Renamed `secret-toolkit::permit::Permission` to `secret-toolkit::permit::TokenPermission`.
- `secret-toolkit-crypto` now has features `["hash", "rng" and "ecc-secp256k1"]` which are all off by default - enable those you need.
- `secret-toolkit-crypto::secp256k1::PublicKey::parse` now returns `StdResult<Self>`.
- Changes to `secret-toolkit::crypto::secp256k1::PrivateKey::sign`:
  - The `data` argument is now any slice of bytes, and not the hash of a slice of data.
  - the `Api` from `deps.api` is now required as the second argument as we now use the precompiled implementation.
- Changes to `secret-toolkit::crypto::secp256k1::PublicKey::verify`:
  - the `Api` from `deps.api` is now required as the third argument as we now use the precompiled implementation.
- `secret-toolkit-incubator` now has features `["cashmap", "generational-store"]` which are all off by default.

## v0.2.0

This release includes a ton of new features, and a few breaking changes in various interfaces.
This version is also the first released to [crates.io](https://crates.io)!

<<<<<<< HEAD
- Change: when a query fails because of a bad viewing key, this now correctly fails with `StdError::Unauthorized`
- Added support for some missing SNIP-20 functionality, such as `CreateViewingKey`
- Added support for SNIP-21 queries (memos and improved history) which broke some interfaces
- Added support for SNIP-22 messages (batch operations)
- Added support for SNIP-23 messages (improved Send operations) which broke some interfaces
- Added support for SNIP-24 permits
- Added `Base64Of<S: Serde, T>`, `Base64JsonOf<T>`, and `Base64Bincode2Of<T>`,
=======
* Change: when a query fails because of a bad viewing key, this now correctly fails with `StdError::Unauthorized`
* Added support for some missing SNIP-20 functionality, such as `CreateViewingKey`
* Added support for SNIP-21 queries (memos and improved history) which broke some interfaces
* Added support for SNIP-22 messages (batch operations)
* Added support for SNIP-23 messages (improved Send operations) which broke some interfaces
* Added support for SNIP-24 permits
* Added `Base64Of<S: Serde, T>`, `Base64JsonOf<T>`, and `Base64Bincode2Of<T>`,
>>>>>>> 0d5f2bf7
    which are wrappers that automatically deserializes base64 strings to `T`.
    It can be used in message types' fields instead of `Binary` when the contents of the string
    should have more specific contents.
- Added `storage::DequeStore` - Similar to `AppendStore` but allows pushing and popping on both ends
- Added the `secret-toolkit::incubator` package intended for experimental features. It contains:
  - `CashMap` - A hashmap like storage abstraction
  - `GenerationalIndex` - A generational index storage abstraction
- The various subpackages can now be selected using feature flags. The default flags are `["serialization", "snip20", "snip721", "storage", "utils"]`
    while `["crypto", "permit", "incubator"]` are left disabled by default.

## v0.1.1

<<<<<<< HEAD
- Removed unused dev-dependency that was slowing down test compilation times.
=======
* Removed unused dev-dependency that was slowing down test compilation times.
>>>>>>> 0d5f2bf7

## v0.1.0

This is the first release of `secret-toolkit`. It supports:

- `secret-toolkit::snip20` - Helper types and functions for interaction with
  SNIP-20 contracts.
- `secret-toolkit::snip721` - Helper types and functions for interaction with
  SNIP-721 contracts.
- `secret-toolkit::crypto` - Wrappers for known-to-work crypto primitives from
  ecosystem libraries. We include implementations for Sha256, Secp256k1 keys,
  and ChaChaRng.
- `secret-toolkit::storage` - Types implementing useful storage managements
  techniques: `AppendStore` and `TypedStore`, using `bincode2` by default.
- `secret-toolkit::serialization` - marker types for overriding the storage
  format used by types in `secret-toolkit::storage`. `Json` and `Bincode2`.
<<<<<<< HEAD
- `secret-toolkit::utils` - General utilities for writing contract code.
  - `padding` - tools for padding queries and responses.
  - `calls` - Tools for marking types as messages in queries and callbacks
=======
* `secret-toolkit::utils` - General utilities for writing contract code.
  * `padding` - tools for padding queries and responses.
  * `calls` - Tools for marking types as messages in queries and callbacks
>>>>>>> 0d5f2bf7
      to other contracts.<|MERGE_RESOLUTION|>--- conflicted
+++ resolved
@@ -1,6 +1,5 @@
 # Release notes for the Secret Toolkit
 
-<<<<<<< HEAD
 ## v0.6.0
 
 This release upgrades all `secret-toolkit` packages to be compatible with Cosmwasm v1.0 (Secret Network v1.4).
@@ -12,30 +11,17 @@
 
 ## v0.5.0
 
-=======
-## v0.5.0
->>>>>>> 0d5f2bf7
 This release includes some minor fixed to the storage package which required some breaking changes.
 We are releasing these breaking changes because we reached the conclusion that the current interfaces
 are prone to bugs, or inefficient. Unless you are using these specific interfaces, you should be able to upgrade from 0.4 without issues.
 
 ### Breaking
-<<<<<<< HEAD
 
-=======
->>>>>>> 0d5f2bf7
 - Removed the implementations of Clone for storage types which are not useful and may cause data corruption if used incorrectly.
 - Changed `Keymap::insert` to take the item by reference rather than by value. This should reduce the cost of calling that function by avoiding cloning.
 
 ### Features
-<<<<<<< HEAD
 
-- Changed the implementation of the `add_prefix` methods in the storage package to use length prefixing, which should help avoid namespace collisions.
-
-## secret-toolkit-storage v0.4.1
-
-- BUGFIX: `Item::is_empty` was returning the opposite value from what you'd expect.
-=======
 - Changed the implementation of the `add_prefix` methods in the storage package to use length prefixing, which should help avoid namespace collisions.
 
 ## secret-toolkit-storage v0.4.2
@@ -47,7 +33,6 @@
 ## secret-toolkit-storage v0.4.1
 
 * BUGFIX: `Item::is_empty` was returning the opposite value from what you'd expect.
->>>>>>> 0d5f2bf7
 
 ## v0.4.0
 
@@ -58,15 +43,6 @@
 
 This is a summary of the changes and additions in this release:
 
-<<<<<<< HEAD
-- Minimum Rust version is bumped to the latest v1.63. This is because we want to use `Mutex::new` in a `const fn`.
-- No more distinction between `Readonly*` and `*Mut` types. Instead, methods take references or mutable references to the storage every time.
-- Usage of `PrefixedStore` is made mostly unnecessary.
-- Storage type's constructors are const functions, which means they can be initialized as global static variables.
-- Added `secret-toolkit::storage::Item` which is similar to `Item` from `cw-storage-plus` or `TypedStore` from `cosmwasm_storage` v0.10.
-- Added `secret-toolkit::storage::KeyMap` which is similar to `Cashmap`.
-- `Cashmap` is completely removed.
-=======
 * Minimum Rust version is bumped to the latest v1.63. This is because we want to use `Mutex::new` in a `const fn`.
 * No more distinction between `Readonly*` and `*Mut` types. Instead, methods take references or mutable references to the storage every time.
 * Usage of `PrefixedStore` is made mostly unnecessary.
@@ -74,44 +50,24 @@
 * Added `secret-toolkit::storage::Item` which is similar to `Item` from `cw-storage-plus` or `TypedStore` from `cosmwasm_storage` v0.10.
 * Added `secret-toolkit::storage::KeyMap` which is similar to `Cashmap`.
 * `Cashmap` is completely removed.
->>>>>>> 0d5f2bf7
 
 A full guide to using the new `storage` types can be found
 [in the package's readme file](https://github.com/srdtrk/secret-toolkit/blob/3725530aebe149d14f7f3f1662844340eb27e015/packages/storage/Readme.md).
 
 ## secret-toolkit-incubator v0.3.1
 
-<<<<<<< HEAD
-- Fixed compilation issue with Rust v1.61 (#46, #48)
-- Removed Siphasher dependency (#46, #48)
-=======
 * Fixed compilation issue with Rust v1.61 (#46, #48)
 * Removed Siphasher dependency (#46, #48)
->>>>>>> 0d5f2bf7
 
 ## secret-toolkit-utils v0.3.1
 
 ### Security
 
-<<<<<<< HEAD
-- BUGFIX: `secret-toolkit::utils::FeatureToggle::handle_pause` had an inverse authorization check: only non-pausers
-=======
 * BUGFIX: `secret-toolkit::utils::FeatureToggle::handle_pause` had an inverse authorization check: only non-pausers
->>>>>>> 0d5f2bf7
   could pause features.
 
 ## secret-toolkit-permit v0.3.1
 
-<<<<<<< HEAD
-- Removed the `ecc-secp256k1` feature from `secret-toolkit-crypto` dependency of `secret-toolkit-permit`.
-  - This tiny change significantly reduces the size of binaries that only use the permit feature.
-
-## v0.3.0
-
-- Added `clear` method to `AppendStore` and `DequeStore` to quickly reset the collections (#34)
-- docs.rs documentation now includes all sub-crates.
-- BUGFIX: `secret-toolkit::snip721::Metadata` was severely out of date with the SNIP-721 specification, and not useful.
-=======
 * Removed the `ecc-secp256k1` feature from `secret-toolkit-crypto` dependency of `secret-toolkit-permit`.
   * This tiny change significantly reduces the size of binaries that only use the permit feature.
 
@@ -120,7 +76,6 @@
 * Added `clear` method to `AppendStore` and `DequeStore` to quickly reset the collections (#34)
 * docs.rs documentation now includes all sub-crates.
 * BUGFIX: `secret-toolkit::snip721::Metadata` was severely out of date with the SNIP-721 specification, and not useful.
->>>>>>> 0d5f2bf7
   It is now compatible with deployed SNIP-721 contracts.
 - Added `types` module under the `util` package, to standardize often used types.
 - Added `secret-toolkit::viewing_key`, which can be imported by enabling the `viewing-key` feature.
@@ -131,11 +86,7 @@
 
 ### Breaking
 
-<<<<<<< HEAD
-- `secret-toolkit::permit::validate()` Now supports validating any type of Cosmos address.
-=======
 * `secret-toolkit::permit::validate()` Now supports validating any type of Cosmos address.
->>>>>>> 0d5f2bf7
 Interface changes: Now takes a reference to the current token address instead
 of taking it by value and an optional hrp string.
 In addition, it returns a String and not HumanAddr.
@@ -154,15 +105,6 @@
 This release includes a ton of new features, and a few breaking changes in various interfaces.
 This version is also the first released to [crates.io](https://crates.io)!
 
-<<<<<<< HEAD
-- Change: when a query fails because of a bad viewing key, this now correctly fails with `StdError::Unauthorized`
-- Added support for some missing SNIP-20 functionality, such as `CreateViewingKey`
-- Added support for SNIP-21 queries (memos and improved history) which broke some interfaces
-- Added support for SNIP-22 messages (batch operations)
-- Added support for SNIP-23 messages (improved Send operations) which broke some interfaces
-- Added support for SNIP-24 permits
-- Added `Base64Of<S: Serde, T>`, `Base64JsonOf<T>`, and `Base64Bincode2Of<T>`,
-=======
 * Change: when a query fails because of a bad viewing key, this now correctly fails with `StdError::Unauthorized`
 * Added support for some missing SNIP-20 functionality, such as `CreateViewingKey`
 * Added support for SNIP-21 queries (memos and improved history) which broke some interfaces
@@ -170,7 +112,6 @@
 * Added support for SNIP-23 messages (improved Send operations) which broke some interfaces
 * Added support for SNIP-24 permits
 * Added `Base64Of<S: Serde, T>`, `Base64JsonOf<T>`, and `Base64Bincode2Of<T>`,
->>>>>>> 0d5f2bf7
     which are wrappers that automatically deserializes base64 strings to `T`.
     It can be used in message types' fields instead of `Binary` when the contents of the string
     should have more specific contents.
@@ -183,11 +124,7 @@
 
 ## v0.1.1
 
-<<<<<<< HEAD
-- Removed unused dev-dependency that was slowing down test compilation times.
-=======
 * Removed unused dev-dependency that was slowing down test compilation times.
->>>>>>> 0d5f2bf7
 
 ## v0.1.0
 
@@ -204,13 +141,7 @@
   techniques: `AppendStore` and `TypedStore`, using `bincode2` by default.
 - `secret-toolkit::serialization` - marker types for overriding the storage
   format used by types in `secret-toolkit::storage`. `Json` and `Bincode2`.
-<<<<<<< HEAD
-- `secret-toolkit::utils` - General utilities for writing contract code.
-  - `padding` - tools for padding queries and responses.
-  - `calls` - Tools for marking types as messages in queries and callbacks
-=======
 * `secret-toolkit::utils` - General utilities for writing contract code.
   * `padding` - tools for padding queries and responses.
   * `calls` - Tools for marking types as messages in queries and callbacks
->>>>>>> 0d5f2bf7
       to other contracts.