# Release notes for the Secret Toolkit

<<<<<<< HEAD
## secret-toolkit-storage v0.5.1

- Added the `Keyset` storage object (A hashset like storage object).
- Allowed further customisation of Keymap and Keyset with new constructor structs called `KeymapBuilder` and `KeysetBuilder` which allow the user to disable the iterator feature (saving gas) or adjust the internal indexes' page size so that the user may determine how many objects are to be stored/loaded together in the iterator.
- `::new_with_page_size(namespace, page_size)` method was added to `AppendStore` and `DequeStore` so that the user may adjust the internal indexes' page size which determine how many objects are to be stored/loaded together in the iterator.
- Minor performance upgrades to `Keymap`, `AppendStore`, and `DequeStore`.
=======
## v0.6.0

This release upgrades all `secret-toolkit` packages to be compatible with Cosmwasm v1.0 (Secret Network v1.4).
The APIs remains the same, but it is necessary to upgrade the contract's `cosmwasm` dependencies to `v1.0.0`.

### Breaking

- This version will not work with `cosmwasm v0.10`. It is necessary to upgrade to `cosmwasm v1` in order to use this release.
>>>>>>> 5c46e2d5

## v0.5.0

This release includes some minor fixed to the storage package which required some breaking changes.
We are releasing these breaking changes because we reached the conclusion that the current interfaces
are prone to bugs, or inefficient. Unless you are using these specific interfaces, you should be able to upgrade from 0.4 without issues.

### Breaking

- Removed the implementations of Clone for storage types which are not useful and may cause data corruption if used incorrectly.
- Changed `Keymap::insert` to take the item by reference rather than by value. This should reduce the cost of calling that function by avoiding cloning.

### Features

- Changed the implementation of the `add_prefix` methods in the storage package to use length prefixing, which should help avoid namespace collisions.

## secret-toolkit-storage v0.4.2

* BUGFIX: implementation of `.clone` method fixed
* Added `.add_suffix` and `.clone` methods to `secret-toolkit::storage::Item`
* Minor performance updates to `secret-toolkit::storage::Keymap`

## secret-toolkit-storage v0.4.1

* BUGFIX: `Item::is_empty` was returning the opposite value from what you'd expect.

## v0.4.0

This release mostly includes the work of @srdtrk in #53. Thanks Srdtrk!

It revamps the `secret-toolkit-storage` package to make it more similar to `cw-storage-plus` and much easier
to use. It also removes the `Cashmap` type from the incubator in favor of `KeyMap` in `secret-toolkit-storage`.

This is a summary of the changes and additions in this release:

* Minimum Rust version is bumped to the latest v1.63. This is because we want to use `Mutex::new` in a `const fn`.
* No more distinction between `Readonly*` and `*Mut` types. Instead, methods take references or mutable references to the storage every time.
* Usage of `PrefixedStore` is made mostly unnecessary.
* Storage type's constructors are const functions, which means they can be initialized as global static variables.
* Added `secret-toolkit::storage::Item` which is similar to `Item` from `cw-storage-plus` or `TypedStore` from `cosmwasm_storage` v0.10.
* Added `secret-toolkit::storage::KeyMap` which is similar to `Cashmap`.
* `Cashmap` is completely removed.

A full guide to using the new `storage` types can be found
[in the package's readme file](https://github.com/srdtrk/secret-toolkit/blob/3725530aebe149d14f7f3f1662844340eb27e015/packages/storage/Readme.md).

## secret-toolkit-incubator v0.3.1

* Fixed compilation issue with Rust v1.61 (#46, #48)
* Removed Siphasher dependency (#46, #48)

## secret-toolkit-utils v0.3.1

### Security

* BUGFIX: `secret-toolkit::utils::FeatureToggle::handle_pause` had an inverse authorization check: only non-pausers
  could pause features.

## secret-toolkit-permit v0.3.1

* Removed the `ecc-secp256k1` feature from `secret-toolkit-crypto` dependency of `secret-toolkit-permit`.
  * This tiny change significantly reduces the size of binaries that only use the permit feature.

## v0.3.0

* Added `clear` method to `AppendStore` and `DequeStore` to quickly reset the collections (#34)
* docs.rs documentation now includes all sub-crates.
* BUGFIX: `secret-toolkit::snip721::Metadata` was severely out of date with the SNIP-721 specification, and not useful.
  It is now compatible with deployed SNIP-721 contracts.
- Added `types` module under the `util` package, to standardize often used types.
- Added `secret-toolkit::viewing_key`, which can be imported by enabling the `viewing-key` feature.
- Added `secret-toolkit::permit::PubKey::canonical_address()`.
- Types in `secret-toolkit::permit::Permit` are now generic over the type of permissions they accept.
- Added the `maxheap` type to the incubator.
- Added `secret-toolkit::utils::feature_toggle` which allow managing feature flags in your contract.

### Breaking

* `secret-toolkit::permit::validate()` Now supports validating any type of Cosmos address.
Interface changes: Now takes a reference to the current token address instead
of taking it by value and an optional hrp string.
In addition, it returns a String and not HumanAddr.
- Renamed `secret-toolkit::permit::Permission` to `secret-toolkit::permit::TokenPermission`.
- `secret-toolkit-crypto` now has features `["hash", "rng" and "ecc-secp256k1"]` which are all off by default - enable those you need.
- `secret-toolkit-crypto::secp256k1::PublicKey::parse` now returns `StdResult<Self>`.
- Changes to `secret-toolkit::crypto::secp256k1::PrivateKey::sign`:
  - The `data` argument is now any slice of bytes, and not the hash of a slice of data.
  - the `Api` from `deps.api` is now required as the second argument as we now use the precompiled implementation.
- Changes to `secret-toolkit::crypto::secp256k1::PublicKey::verify`:
  - the `Api` from `deps.api` is now required as the third argument as we now use the precompiled implementation.
- `secret-toolkit-incubator` now has features `["cashmap", "generational-store"]` which are all off by default.

## v0.2.0

This release includes a ton of new features, and a few breaking changes in various interfaces.
This version is also the first released to [crates.io](https://crates.io)!

* Change: when a query fails because of a bad viewing key, this now correctly fails with `StdError::Unauthorized`
* Added support for some missing SNIP-20 functionality, such as `CreateViewingKey`
* Added support for SNIP-21 queries (memos and improved history) which broke some interfaces
* Added support for SNIP-22 messages (batch operations)
* Added support for SNIP-23 messages (improved Send operations) which broke some interfaces
* Added support for SNIP-24 permits
* Added `Base64Of<S: Serde, T>`, `Base64JsonOf<T>`, and `Base64Bincode2Of<T>`,
    which are wrappers that automatically deserializes base64 strings to `T`.
    It can be used in message types' fields instead of `Binary` when the contents of the string
    should have more specific contents.
- Added `storage::DequeStore` - Similar to `AppendStore` but allows pushing and popping on both ends
- Added the `secret-toolkit::incubator` package intended for experimental features. It contains:
  - `CashMap` - A hashmap like storage abstraction
  - `GenerationalIndex` - A generational index storage abstraction
- The various subpackages can now be selected using feature flags. The default flags are `["serialization", "snip20", "snip721", "storage", "utils"]`
    while `["crypto", "permit", "incubator"]` are left disabled by default.

## v0.1.1

* Removed unused dev-dependency that was slowing down test compilation times.

## v0.1.0

This is the first release of `secret-toolkit`. It supports:

- `secret-toolkit::snip20` - Helper types and functions for interaction with
  SNIP-20 contracts.
- `secret-toolkit::snip721` - Helper types and functions for interaction with
  SNIP-721 contracts.
- `secret-toolkit::crypto` - Wrappers for known-to-work crypto primitives from
  ecosystem libraries. We include implementations for Sha256, Secp256k1 keys,
  and ChaChaRng.
- `secret-toolkit::storage` - Types implementing useful storage managements
  techniques: `AppendStore` and `TypedStore`, using `bincode2` by default.
- `secret-toolkit::serialization` - marker types for overriding the storage
  format used by types in `secret-toolkit::storage`. `Json` and `Bincode2`.
* `secret-toolkit::utils` - General utilities for writing contract code.
  * `padding` - tools for padding queries and responses.
  * `calls` - Tools for marking types as messages in queries and callbacks
      to other contracts.<|MERGE_RESOLUTION|>--- conflicted
+++ resolved
@@ -1,13 +1,13 @@
 # Release notes for the Secret Toolkit
 
-<<<<<<< HEAD
-## secret-toolkit-storage v0.5.1
+
+## secret-toolkit-storage v0.6.1
 
 - Added the `Keyset` storage object (A hashset like storage object).
 - Allowed further customisation of Keymap and Keyset with new constructor structs called `KeymapBuilder` and `KeysetBuilder` which allow the user to disable the iterator feature (saving gas) or adjust the internal indexes' page size so that the user may determine how many objects are to be stored/loaded together in the iterator.
 - `::new_with_page_size(namespace, page_size)` method was added to `AppendStore` and `DequeStore` so that the user may adjust the internal indexes' page size which determine how many objects are to be stored/loaded together in the iterator.
 - Minor performance upgrades to `Keymap`, `AppendStore`, and `DequeStore`.
-=======
+
 ## v0.6.0
 
 This release upgrades all `secret-toolkit` packages to be compatible with Cosmwasm v1.0 (Secret Network v1.4).
@@ -16,7 +16,6 @@
 ### Breaking
 
 - This version will not work with `cosmwasm v0.10`. It is necessary to upgrade to `cosmwasm v1` in order to use this release.
->>>>>>> 5c46e2d5
 
 ## v0.5.0
 
